/**
 * @fileoverview Cost calculation utilities for usage data analysis
 *
 * This module provides functions for calculating costs and aggregating token usage
 * across different time periods and models. It handles both pre-calculated costs
 * and dynamic cost calculations based on model pricing.
 *
 * @module calculate-cost
 */

import type { AggregatedTokenCounts } from './_token-utils.ts';
import type { DailyUsage, MonthlyUsage, SessionUsage } from './data-loader.ts';
import { getTotalTokens } from './_token-utils.ts';
import {
	createActivityDate,
	createDailyDate,
	createModelName,
	createProjectPath,
	createSessionId,
	createVersion,
} from './_types.ts';

/**
 * Alias for AggregatedTokenCounts from shared utilities
 * @deprecated Use AggregatedTokenCounts from _token-utils.ts instead
 */
<<<<<<< HEAD
export type TokenData = {
	inputTokens: number;
	outputTokens: number;
	cacheCreationTokens: number;
	cacheReadTokens: number;
};
=======
type TokenData = AggregatedTokenCounts;
>>>>>>> dcbed690

/**
 * Token totals including cost information
 */
type TokenTotals = TokenData & {
	totalCost: number;
};

/**
 * Complete totals object with token counts, cost, and total token sum
 */
type TotalsObject = TokenTotals & {
	totalTokens: number;
};

/**
 * Calculates total token usage and cost across multiple usage data entries
 * @param data - Array of daily, monthly, or session usage data
 * @returns Aggregated token totals and cost
 */
export function calculateTotals(
	data: Array<DailyUsage | MonthlyUsage | SessionUsage>,
): TokenTotals {
	return data.reduce(
		(acc, item) => ({
			inputTokens: acc.inputTokens + item.inputTokens,
			outputTokens: acc.outputTokens + item.outputTokens,
			cacheCreationTokens: acc.cacheCreationTokens + item.cacheCreationTokens,
			cacheReadTokens: acc.cacheReadTokens + item.cacheReadTokens,
			totalCost: acc.totalCost + item.totalCost,
		}),
		{
			inputTokens: 0,
			outputTokens: 0,
			cacheCreationTokens: 0,
			cacheReadTokens: 0,
			totalCost: 0,
		},
	);
}

// Re-export getTotalTokens from shared utilities for backward compatibility
export { getTotalTokens };

/**
 * Creates a complete totals object by adding total token count to existing totals
 * @param totals - Token totals with cost information
 * @returns Complete totals object including total token sum
 */
export function createTotalsObject(totals: TokenTotals): TotalsObject {
	return {
		...totals,
		totalTokens: getTotalTokens(totals),
	};
}

if (import.meta.vitest != null) {
	describe('token aggregation utilities', () => {
		it('calculateTotals should aggregate daily usage data', () => {
			const dailyData: DailyUsage[] = [
				{
					date: createDailyDate('2024-01-01'),
					inputTokens: 100,
					outputTokens: 50,
					cacheCreationTokens: 25,
					cacheReadTokens: 10,
					totalCost: 0.01,
					modelsUsed: [createModelName('claude-sonnet-4-20250514')],
					modelBreakdowns: [],
				},
				{
					date: createDailyDate('2024-01-02'),
					inputTokens: 200,
					outputTokens: 100,
					cacheCreationTokens: 50,
					cacheReadTokens: 20,
					totalCost: 0.02,
					modelsUsed: [createModelName('claude-opus-4-20250514')],
					modelBreakdowns: [],
				},
			];

			const totals = calculateTotals(dailyData);
			expect(totals.inputTokens).toBe(300);
			expect(totals.outputTokens).toBe(150);
			expect(totals.cacheCreationTokens).toBe(75);
			expect(totals.cacheReadTokens).toBe(30);
			expect(totals.totalCost).toBeCloseTo(0.03);
		});

		it('calculateTotals should aggregate session usage data', () => {
			const sessionData: SessionUsage[] = [
				{
					sessionId: createSessionId('session-1'),
					projectPath: createProjectPath('project/path'),
					inputTokens: 100,
					outputTokens: 50,
					cacheCreationTokens: 25,
					cacheReadTokens: 10,
					totalCost: 0.01,
					lastActivity: createActivityDate('2024-01-01'),
					versions: [createVersion('1.0.3')],
					modelsUsed: [createModelName('claude-sonnet-4-20250514')],
					modelBreakdowns: [],
				},
				{
					sessionId: createSessionId('session-2'),
					projectPath: createProjectPath('project/path'),
					inputTokens: 200,
					outputTokens: 100,
					cacheCreationTokens: 50,
					cacheReadTokens: 20,
					totalCost: 0.02,
					lastActivity: createActivityDate('2024-01-02'),
					versions: [createVersion('1.0.3'), createVersion('1.0.4')],
					modelsUsed: [createModelName('claude-opus-4-20250514')],
					modelBreakdowns: [],
				},
			];

			const totals = calculateTotals(sessionData);
			expect(totals.inputTokens).toBe(300);
			expect(totals.outputTokens).toBe(150);
			expect(totals.cacheCreationTokens).toBe(75);
			expect(totals.cacheReadTokens).toBe(30);
			expect(totals.totalCost).toBeCloseTo(0.03);
		});

		it('getTotalTokens should sum all token types', () => {
			const tokens = {
				inputTokens: 100,
				outputTokens: 50,
				cacheCreationTokens: 25,
				cacheReadTokens: 10,
			};

			const total = getTotalTokens(tokens);
			expect(total).toBe(185);
		});

		it('getTotalTokens should handle zero values', () => {
			const tokens = {
				inputTokens: 0,
				outputTokens: 0,
				cacheCreationTokens: 0,
				cacheReadTokens: 0,
			};

			const total = getTotalTokens(tokens);
			expect(total).toBe(0);
		});

		it('createTotalsObject should create complete totals object', () => {
			const totals = {
				inputTokens: 100,
				outputTokens: 50,
				cacheCreationTokens: 25,
				cacheReadTokens: 10,
				totalCost: 0.01,
			};

			const totalsObject = createTotalsObject(totals);
			expect(totalsObject).toEqual({
				inputTokens: 100,
				outputTokens: 50,
				cacheCreationTokens: 25,
				cacheReadTokens: 10,
				totalTokens: 185,
				totalCost: 0.01,
			});
		});

		it('calculateTotals should handle empty array', () => {
			const totals = calculateTotals([]);
			expect(totals).toEqual({
				inputTokens: 0,
				outputTokens: 0,
				cacheCreationTokens: 0,
				cacheReadTokens: 0,
				totalCost: 0,
			});
		});
	});
}<|MERGE_RESOLUTION|>--- conflicted
+++ resolved
@@ -24,16 +24,7 @@
  * Alias for AggregatedTokenCounts from shared utilities
  * @deprecated Use AggregatedTokenCounts from _token-utils.ts instead
  */
-<<<<<<< HEAD
-export type TokenData = {
-	inputTokens: number;
-	outputTokens: number;
-	cacheCreationTokens: number;
-	cacheReadTokens: number;
-};
-=======
-type TokenData = AggregatedTokenCounts;
->>>>>>> dcbed690
+export type TokenData = AggregatedTokenCounts;
 
 /**
  * Token totals including cost information
